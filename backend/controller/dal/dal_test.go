--- conflicted
+++ resolved
@@ -29,17 +29,12 @@
 func TestDAL(t *testing.T) {
 	ctx := log.ContextWithNewDefaultLogger(context.Background())
 	conn := sqltest.OpenForTesting(ctx, t)
-	encrypt, err := encryption.New(ctx, conn, encryption.NewBuilder())
-
+	encryption, err := encryption.New(ctx, conn, encryption.NewBuilder())
 	assert.NoError(t, err)
 
-<<<<<<< HEAD
-	dal := New(ctx, conn, encrypt)
-=======
 	scheduler := scheduledtask.New(ctx, model.ControllerKey{}, leases.NewFakeLeaser())
 	pubSub := pubsub.New(conn, encryption, scheduler, optional.None[pubsub.AsyncCallListener]())
 	dal := New(ctx, conn, encryption, pubSub)
->>>>>>> 7a3b45c3
 
 	var testContent = bytes.Repeat([]byte("sometestcontentthatislongerthanthereadbuffer"), 100)
 	var testSHA = sha256.Sum(testContent)
@@ -194,16 +189,12 @@
 func TestCreateArtefactConflict(t *testing.T) {
 	ctx := log.ContextWithNewDefaultLogger(context.Background())
 	conn := sqltest.OpenForTesting(ctx, t)
-	encrypt, err := encryption.New(ctx, conn, encryption.NewBuilder())
+	encryption, err := encryption.New(ctx, conn, encryption.NewBuilder())
 	assert.NoError(t, err)
 
-<<<<<<< HEAD
-	dal := New(ctx, conn, encrypt)
-=======
 	scheduler := scheduledtask.New(ctx, model.ControllerKey{}, leases.NewFakeLeaser())
 	pubSub := pubsub.New(conn, encryption, scheduler, optional.None[pubsub.AsyncCallListener]())
 	dal := New(ctx, conn, encryption, pubSub)
->>>>>>> 7a3b45c3
 
 	idch := make(chan sha256.SHA256, 2)
 
