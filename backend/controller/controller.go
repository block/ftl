--- conflicted
+++ resolved
@@ -35,11 +35,7 @@
 
 	"github.com/TBD54566975/ftl"
 	"github.com/TBD54566975/ftl/backend/controller/admin"
-<<<<<<< HEAD
-	"github.com/TBD54566975/ftl/backend/controller/artefacts"
-=======
 	"github.com/TBD54566975/ftl/backend/controller/async"
->>>>>>> 7a3b45c3
 	"github.com/TBD54566975/ftl/backend/controller/console"
 	"github.com/TBD54566975/ftl/backend/controller/cronjobs"
 	"github.com/TBD54566975/ftl/backend/controller/dal"
@@ -224,12 +220,7 @@
 
 	tasks                   *scheduledtask.Scheduler
 	cronJobs                *cronjobs.Service
-<<<<<<< HEAD
-	pubSub                  *pubsub.Manager
-	registry                *artefacts.Service
-=======
 	pubSub                  *pubsub.Service
->>>>>>> 7a3b45c3
 	timeline                *timeline.Service
 	controllerListListeners []ControllerListListener
 
@@ -284,11 +275,7 @@
 	pubSub := pubsub.New(conn, encryption, svc.tasks, optional.Some[pubsub.AsyncCallListener](svc))
 	svc.pubSub = pubSub
 
-<<<<<<< HEAD
-	svc.registry = artefacts.New(ctx, conn)
-=======
 	svc.dal = dal.New(ctx, conn, encryption, pubSub)
->>>>>>> 7a3b45c3
 
 	timelineSvc := timeline.New(ctx, conn, encryption)
 	svc.timeline = timelineSvc
@@ -1107,7 +1094,7 @@
 	if err != nil {
 		return nil, err
 	}
-	_, need, err := s.registry.GetDigestsKeys(ctx, byteDigests)
+	need, err := s.dal.GetMissingArtefacts(ctx, byteDigests)
 	if err != nil {
 		return nil, err
 	}
@@ -1118,7 +1105,7 @@
 
 func (s *Service) UploadArtefact(ctx context.Context, req *connect.Request[ftlv1.UploadArtefactRequest]) (*connect.Response[ftlv1.UploadArtefactResponse], error) {
 	logger := log.FromContext(ctx)
-	digest, err := s.registry.Upload(ctx, artefacts.Artefact{Content: req.Msg.Content})
+	digest, err := s.dal.CreateArtefact(ctx, req.Msg.Content)
 	if err != nil {
 		return nil, err
 	}
