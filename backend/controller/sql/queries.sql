--- conflicted
+++ resolved
@@ -469,10 +469,6 @@
 SELECT expires_at, metadata FROM leases WHERE key = @key::lease_key;
 
 -- name: CreateAsyncCall :one
-<<<<<<< HEAD
-INSERT INTO async_calls (verb, origin, request, remaining_attempts, backoff, max_backoff, parent_request_key, trace_context)
-VALUES (@verb, @origin, @request, @remaining_attempts, @backoff::interval, @max_backoff::interval, @parent_request_key, @trace_context::jsonb)
-=======
 INSERT INTO async_calls (
   verb,
   origin,
@@ -480,7 +476,9 @@
   remaining_attempts,
   backoff,
   max_backoff,
-  catch_verb
+  catch_verb,
+  parent_request_key,
+  trace_context
 )
 VALUES (
   @verb,
@@ -489,9 +487,10 @@
   @remaining_attempts,
   @backoff::interval,
   @max_backoff::interval,
-  @catch_verb
-)
->>>>>>> f1ec7dfa
+  @catch_verb,
+  @parent_request_key,
+  @trace_context::jsonb
+)
 RETURNING id;
 
 -- name: AsyncCallQueueDepth :one
@@ -535,12 +534,9 @@
   error,
   backoff,
   max_backoff,
-<<<<<<< HEAD
   parent_request_key,
-  trace_context;
-=======
+  trace_context,
   catching;
->>>>>>> f1ec7dfa
 
 -- name: SucceedAsyncCall :one
 UPDATE async_calls
