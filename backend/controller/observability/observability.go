package observability

import (
	"errors"
	"fmt"
<<<<<<< HEAD

	"go.opentelemetry.io/otel/metric"
	"go.opentelemetry.io/otel/metric/noop"
=======
	"time"
>>>>>>> c38a7545
)

var (
	AsyncCalls *AsyncCallMetrics
	Deployment *DeploymentMetrics
	FSM        *FSMMetrics
	PubSub     *PubSubMetrics
)

func init() {
	var errs error
	var err error

	AsyncCalls, err = initAsyncCallMetrics()
	errs = errors.Join(errs, err)
	Deployment, err = initDeploymentMetrics()
	errs = errors.Join(errs, err)
	FSM, err = initFSMMetrics()
	errs = errors.Join(errs, err)
	PubSub, err = initPubSubMetrics()
	errs = errors.Join(errs, err)

	if err != nil {
		panic(fmt.Errorf("could not initialize controller metrics: %w", errs))
	}
}

<<<<<<< HEAD
//nolint:unparam
func handleInt64CounterError(counter string, err error, errs error) (metric.Int64Counter, error) {
	return noop.Int64Counter{}, errors.Join(errs, fmt.Errorf("%q counter init failed; falling back to noop: %w", counter, err))
}

//nolint:unparam
func handleInt64UpDownCounterError(counter string, err error, errs error) (metric.Int64UpDownCounter, error) {
	return noop.Int64UpDownCounter{}, errors.Join(errs, fmt.Errorf("%q counter init failed; falling back to noop: %w", counter, err))
=======
func timeSinceMS(start time.Time) int64 {
	return time.Since(start).Milliseconds()
>>>>>>> c38a7545
}<|MERGE_RESOLUTION|>--- conflicted
+++ resolved
@@ -3,13 +3,11 @@
 import (
 	"errors"
 	"fmt"
-<<<<<<< HEAD
 
 	"go.opentelemetry.io/otel/metric"
 	"go.opentelemetry.io/otel/metric/noop"
-=======
+
 	"time"
->>>>>>> c38a7545
 )
 
 var (
@@ -37,7 +35,7 @@
 	}
 }
 
-<<<<<<< HEAD
+
 //nolint:unparam
 func handleInt64CounterError(counter string, err error, errs error) (metric.Int64Counter, error) {
 	return noop.Int64Counter{}, errors.Join(errs, fmt.Errorf("%q counter init failed; falling back to noop: %w", counter, err))
@@ -46,8 +44,8 @@
 //nolint:unparam
 func handleInt64UpDownCounterError(counter string, err error, errs error) (metric.Int64UpDownCounter, error) {
 	return noop.Int64UpDownCounter{}, errors.Join(errs, fmt.Errorf("%q counter init failed; falling back to noop: %w", counter, err))
-=======
+}
+
 func timeSinceMS(start time.Time) int64 {
 	return time.Since(start).Milliseconds()
->>>>>>> c38a7545
 }