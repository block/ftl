package compile

import (
	"context"
	"go/token"
	"go/types"
	"os"
	"path/filepath"
	"strings"
	"testing"

	"github.com/alecthomas/assert/v2"
	"github.com/alecthomas/participle/v2/lexer"

	"github.com/TBD54566975/ftl/backend/schema"
	"github.com/TBD54566975/ftl/internal/errors"
	"github.com/TBD54566975/ftl/internal/exec"
	"github.com/TBD54566975/ftl/internal/log"
	"github.com/TBD54566975/ftl/internal/slices"
)

// this is helpful when a test requires another module to be built before running
// eg: when module A depends on module B, we need to build module B before building module A
func prebuildTestModule(t *testing.T, args ...string) {
	t.Helper()

	ctx := log.ContextWithNewDefaultLogger(context.Background())

	dir, err := os.Getwd()
	assert.NoError(t, err, "Failed to get current directory: %v", err)

	ftlArgs := []string{"build"}
	ftlArgs = append(ftlArgs, args...)

	cmd := exec.Command(ctx, log.Debug, dir, "ftl", ftlArgs...)
	err = cmd.RunBuffered(ctx)
	assert.NoError(t, err, "ftl build failed with %s\n", err)
}

func TestExtractModuleSchema(t *testing.T) {
	if testing.Short() {
		t.SkipNow()
	}
	prebuildTestModule(t, "testdata/one", "testdata/two")

	_, actual, _, err := ExtractModuleSchema("testdata/one")
	assert.NoError(t, err)
	actual = schema.Normalise(actual)
	expected := `module one {
  config configValue one.Config
  secret secretValue String

  postgres database testDb

  enum BlobOrList {
    Blob String
    List [String]
  }

  export enum Color: String {
    Red = "Red"
    Blue = "Blue"
    Green = "Green"
    Yellow = "Yellow"
  }

  // Comments about ColorInt.
  enum ColorInt: Int {
    // RedInt is a color.
    RedInt = 0
    BlueInt = 1
    // GreenInt is also a color.
    GreenInt = 2
    YellowInt = 3
  }

  enum IotaExpr: Int {
    First = 1
    Second = 3
    Third = 5
  }

  enum SimpleIota: Int {
    Zero = 0
    One = 1
    Two = 2
  }

  data Config {
    field String
  }

  export data ExportedData {
    field String
  }

  data Nested {
  }

  data Req {
    int Int
    int64 Int
    float Float
    string String
    slice [String]
    map {String: String}
    nested one.Nested
    optional one.Nested?
    time Time
    user two.User +alias json "u"
    bytes Bytes
    localValueEnumRef one.Color
    localTypeEnumRef one.BlobOrList
    externalValueEnumRef two.TwoEnum
    externalTypeEnumRef two.TypeEnum
  }

  data Resp {
  }

  data SinkReq {
  }

  data SourceResp {
  }

  export verb http(builtin.HttpRequest<one.Req>) builtin.HttpResponse<one.Resp, Unit>  
      +ingress http GET /get

  export verb nothing(Unit) Unit

  verb sink(one.SinkReq) Unit

  verb source(Unit) one.SourceResp

  verb verb(one.Req) one.Resp
}
`
	assert.Equal(t, expected, actual.String())
}

func TestExtractModuleSchemaTwo(t *testing.T) {
	if testing.Short() {
		t.SkipNow()
	}
	_, actual, _, err := ExtractModuleSchema("testdata/two")
	assert.NoError(t, err)
	actual = schema.Normalise(actual)
	expected := `module two {
		export enum TwoEnum: String {
		  Red = "Red"
		  Blue = "Blue"
		  Green = "Green"
        }

                enum TypeEnum {
		  Scalar String
		  List [String]
		  Exported two.Exported
		  Private two.Private
		  WithoutDirective two.WithoutDirective
		}

		export data Exported {
		}

		export data Payload<T> {
		  body T
		}

<<<<<<< HEAD
		data Private {
		}

		data User {
=======
		export data User {
>>>>>>> 14e04e4f
		  name String
		}

		export data UserResponse {
		  user two.User
		}

<<<<<<< HEAD
		data WithoutDirective {
		}

		verb callsTwo(two.Payload<String>) two.Payload<String>
=======
		export verb callsTwo(two.Payload<String>) two.Payload<String>
>>>>>>> 14e04e4f
			+calls two.two

		export verb returnsUser(Unit) two.UserResponse

		export verb two(two.Payload<String>) two.Payload<String>
	  }
`
	assert.Equal(t, normaliseString(expected), normaliseString(actual.String()))
}

func TestParseDirectives(t *testing.T) {
	tests := []struct {
		name     string
		input    string
		expected directive
	}{
		{name: "Verb", input: "ftl:verb", expected: &directiveVerb{Verb: true}},
		{name: "Verb export", input: "ftl:verb export", expected: &directiveVerb{Verb: true, Export: true}},
		{name: "Data", input: "ftl:data", expected: &directiveData{Data: true}},
		{name: "Data export", input: "ftl:data export", expected: &directiveData{Data: true, Export: true}},
		{name: "Enum", input: "ftl:enum", expected: &directiveEnum{Enum: true}},
		{name: "Enum export", input: "ftl:enum export", expected: &directiveEnum{Enum: true, Export: true}},
		{name: "Ingress", input: `ftl:ingress GET /foo`, expected: &directiveIngress{
			Method: "GET",
			Path: []schema.IngressPathComponent{
				&schema.IngressPathLiteral{
					Text: "foo",
				},
			},
		}},
		{name: "Ingress", input: `ftl:ingress GET /test_path/{something}/987-Your_File.txt%7E%21Misc%2A%28path%29info%40abc%3Fxyz`, expected: &directiveIngress{
			Method: "GET",
			Path: []schema.IngressPathComponent{
				&schema.IngressPathLiteral{
					Text: "test_path",
				},
				&schema.IngressPathParameter{
					Name: "something",
				},
				&schema.IngressPathLiteral{
					Text: "987-Your_File.txt%7E%21Misc%2A%28path%29info%40abc%3Fxyz",
				},
			},
		}},
	}
	for _, tt := range tests {
		t.Run(tt.name, func(t *testing.T) {
			got, err := directiveParser.ParseString("", tt.input)
			assert.NoError(t, err)
			assert.Equal(t, tt.expected, got.Directive, assert.Exclude[lexer.Position](), assert.Exclude[schema.Position]())
		})
	}
}

func TestParseTypesTime(t *testing.T) {
	timeRef := mustLoadRef("time", "Time").Type()
	parsed, ok := visitType(nil, token.NoPos, timeRef, false).Get()
	assert.True(t, ok)
	_, ok = parsed.(*schema.Time)
	assert.True(t, ok)
}

func TestParseBasicTypes(t *testing.T) {
	tests := []struct {
		name     string
		input    types.Type
		expected schema.Type
	}{
		{name: "String", input: types.Typ[types.String], expected: &schema.String{}},
		{name: "Int", input: types.Typ[types.Int], expected: &schema.Int{}},
		{name: "Bool", input: types.Typ[types.Bool], expected: &schema.Bool{}},
		{name: "Float64", input: types.Typ[types.Float64], expected: &schema.Float{}},
	}
	for _, tt := range tests {
		t.Run(tt.name, func(t *testing.T) {
			parsed, ok := visitType(nil, token.NoPos, tt.input, false).Get()
			assert.True(t, ok)
			assert.Equal(t, tt.expected, parsed)
		})
	}
}

func normaliseString(s string) string {
	return strings.TrimSpace(strings.Join(slices.Map(strings.Split(s, "\n"), strings.TrimSpace), "\n"))
}

func TestErrorReporting(t *testing.T) {
	if testing.Short() {
		t.SkipNow()
	}
	pwd, _ := os.Getwd()
	_, _, schemaErrs, err := ExtractModuleSchema("testdata/failing")
	assert.NoError(t, err)

	filename := filepath.Join(pwd, `testdata/failing/failing.go`)
	assert.EqualError(t, errors.Join(genericizeErrors(schemaErrs)...),
		filename+":10:13-35: config and secret declarations must have a single string literal argument\n"+
			filename+":13:18-52: duplicate config declaration at 12:18-52\n"+
			filename+":16:18-52: duplicate secret declaration at 15:18-52\n"+
			filename+":19:14-44: duplicate database declaration at 18:14-44\n"+
			filename+":22:2-10: unsupported type \"error\" for field \"BadParam\"\n"+
			filename+":25:2-17: unsupported type \"uint64\" for field \"AnotherBadParam\"\n"+
			filename+":28:3-3: unexpected token \"export\" (expected Directive)\n"+
			filename+":34:36-39: unsupported request type \"ftl/failing.Request\"\n"+
			filename+":34:50-50: unsupported response type \"ftl/failing.Response\"\n"+
			filename+":35:16-29: call first argument must be a function in an ftl module\n"+
			filename+":36:2-46: call must have exactly three arguments\n"+
			filename+":37:16-25: call first argument must be a function\n"+
			filename+":42:1-2: must have at most two parameters (context.Context, struct)\n"+
			filename+":42:69-69: unsupported response type \"ftl/failing.Response\"\n"+
			filename+":47:22-27: first parameter must be of type context.Context but is ftl/failing.Request\n"+
			filename+":47:37-43: second parameter must be a struct but is string\n"+
			filename+":47:53-53: unsupported response type \"ftl/failing.Response\"\n"+
			filename+":52:43-47: second parameter must not be ftl.Unit\n"+
			filename+":52:59-59: unsupported response type \"ftl/failing.Response\"\n"+
			filename+":57:1-2: first parameter must be context.Context\n"+
			filename+":57:18-18: unsupported response type \"ftl/failing.Response\"\n"+
			filename+":62:1-2: must have at most two results (struct, error)\n"+
			filename+":62:41-44: unsupported request type \"ftl/failing.Request\"\n"+
			filename+":67:1-2: must at least return an error\n"+
			filename+":67:36-39: unsupported request type \"ftl/failing.Request\"\n"+
			filename+":71:35-38: unsupported request type \"ftl/failing.Request\"\n"+
			filename+":71:48-48: must return an error but is ftl/failing.Response\n"+
			filename+":76:41-44: unsupported request type \"ftl/failing.Request\"\n"+
			filename+":76:55-55: first result must be a struct but is string\n"+
			filename+":76:63-63: must return an error but is string\n"+
			filename+":76:63-63: second result must not be ftl.Unit\n"+
			filename+":83:1-1: duplicate verb name \"WrongResponse\"\n"+
			filename+":89:2-12: struct field unexported must be exported by starting with an uppercase letter\n"+
			filename+":100:2-23: cannot attach enum value to BadValueEnum because it is a variant of type enum TypeEnum, not a value enum\n"+
			filename+":106:2-40: cannot attach enum value to BadValueEnumOrderDoesntMatter because it is a variant of type enum TypeEnum, not a value enum",
	)
}

func genericizeErrors(schemaErrs []*schema.Error) []error {
	errs := make([]error, len(schemaErrs))
	for i, schemaErr := range schemaErrs {
		errs[i] = schemaErr
	}
	return errs
}<|MERGE_RESOLUTION|>--- conflicted
+++ resolved
@@ -168,14 +168,10 @@
 		  body T
 		}
 
-<<<<<<< HEAD
 		data Private {
 		}
 
-		data User {
-=======
 		export data User {
->>>>>>> 14e04e4f
 		  name String
 		}
 
@@ -183,14 +179,10 @@
 		  user two.User
 		}
 
-<<<<<<< HEAD
 		data WithoutDirective {
 		}
 
-		verb callsTwo(two.Payload<String>) two.Payload<String>
-=======
 		export verb callsTwo(two.Payload<String>) two.Payload<String>
->>>>>>> 14e04e4f
 			+calls two.two
 
 		export verb returnsUser(Unit) two.UserResponse
