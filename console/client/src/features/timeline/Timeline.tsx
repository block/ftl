--- conflicted
+++ resolved
@@ -49,15 +49,9 @@
     return () => {
       abortController.abort()
     }
-<<<<<<< HEAD
-  }, [ client ])
-  
-  useEffect(() => {
-=======
   }, [client])
 
   React.useEffect(() => {
->>>>>>> 9aa972fb
     if (!isOpen) {
       setSelectedEntry(null)
     }
