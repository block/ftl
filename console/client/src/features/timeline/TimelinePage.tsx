--- conflicted
+++ resolved
@@ -1,20 +1,12 @@
 import { ListBulletIcon } from '@heroicons/react/24/outline'
 import React from 'react'
-<<<<<<< HEAD
-import { EventsQuery_Filter } from '../../protos/xyz/block/ftl/v1/console/console_pb'
-import { Timeline } from './Timeline'
-import { TimelineFilterPanel } from './filters/TimelineFilterPanel'
-import { TimeSettings, TimelineTimeControls } from './filters/TimelineTimeControls'
+import { useSearchParams } from 'react-router-dom'
 import { Page } from '../../layout'
-=======
-import { useSearchParams } from 'react-router-dom'
-import { PageHeader } from '../../components/PageHeader'
 import { EventsQuery_Filter } from '../../protos/xyz/block/ftl/v1/console/console_pb'
 import { Timeline } from './Timeline'
 import { TimelineFilterPanel } from './filters/TimelineFilterPanel'
 import { TIME_RANGES, TimeSettings, TimelineTimeControls } from './filters/TimelineTimeControls'
 
->>>>>>> dee120ee
 export const TimelinePage = () => {
   const [searchParams] = useSearchParams()
   const [timeSettings, setTimeSettings] = React.useState<TimeSettings>({ isTailing: true, isPaused: false })
@@ -39,30 +31,22 @@
   }
 
   return (
-<<<<<<< HEAD
     <Page>
-      <Page.Header icon={<ListBulletIcon />} title='Events'>
-        <TimelineTimeControls onTimeSettingsChange={handleTimeSettingsChanged} />
-      </Page.Header>
-      <Page.Body className='flex'>
-=======
-    <>
-      <PageHeader icon={<ListBulletIcon />} title='Events'>
-        <TimelineTimeControls
-          selectedTimeRange={selectedTimeRange}
-          isTimelinePaused={isTimelinePaused}
-          onTimeSettingsChange={handleTimeSettingsChanged}
-        />
-      </PageHeader>
-      <div className='flex' style={{ height: 'calc(100% - 44px)' }}>
->>>>>>> dee120ee
-        <div className='sticky top-0 flex-none overflow-y-auto'>
-          <TimelineFilterPanel onFiltersChanged={handleFiltersChanged} />
-        </div>
-        <div className='flex-grow overflow-y-scroll'>
-          <Timeline timeSettings={timeSettings} filters={filters} />
-        </div>
-      </Page.Body>
-    </Page>
+    <Page.Header icon={<ListBulletIcon />} title='Events'>
+      <TimelineTimeControls
+        selectedTimeRange={selectedTimeRange}
+        isTimelinePaused={isTimelinePaused}
+        onTimeSettingsChange={handleTimeSettingsChanged}
+      />
+    </Page.Header>
+    <Page.Body className='flex'>
+      <div className='sticky top-0 flex-none overflow-y-auto'>
+        <TimelineFilterPanel onFiltersChanged={handleFiltersChanged} />
+      </div>
+      <div className='flex-grow overflow-y-scroll'>
+        <Timeline timeSettings={timeSettings} filters={filters} />
+      </div>
+    </Page.Body>
+  </Page>
   )
 }