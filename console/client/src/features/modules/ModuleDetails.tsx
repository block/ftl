import React from 'react'
<<<<<<< HEAD
import { SelectedModuleContext } from '../../providers/selected-module-provider'
import { TabType, TabsContext, TabSearchParams } from '../../providers/tabs-provider'
import { textColor } from '../../utils'
import { useSearchParams } from 'react-router-dom'
import { modulesContext } from '../../providers/modules-provider'

export function ModuleDetails() {
  const modules = React.useContext(modulesContext)
  const { selectedModule, setSelectedModule } = React.useContext(SelectedModuleContext)
  const { tabs, setTabs, setActiveTab } = React.useContext(TabsContext)
  const [ searchParams, setSearchParams ] = useSearchParams()
  const moduleId = searchParams.get('module')
  // When mounting with a valid module in query params set selected module
  React.useEffect(() => {
    if (moduleId) {
      const module = modules.modules.find(module => module?.name === moduleId)
      module && setSelectedModule(module)
    }
  })
=======
import {useLocation, useNavigate, useSearchParams} from 'react-router-dom'
import {SelectedModuleContext} from '../../providers/selected-module-provider'
import {Verb} from '../../protos/xyz/block/ftl/v1/console/console_pb'
import {
  TabSearchParams,
  TabType,
  TabsContext,
  Tab,
} from '../../providers/tabs-provider'
import {textColor} from '../../utils/style.utils'

export function ModuleDetails() {
  const {selectedModule} = React.useContext(SelectedModuleContext)
  const {tabs, setTabs, setActiveTab} = React.useContext(TabsContext)

  const navigate = useNavigate()
  const location = useLocation()
  const [searchParams] = useSearchParams()
>>>>>>> 9aa972fb

  if (!selectedModule) {
    return (
      <div className='flex-1 p-4 overflow-auto flex items-center justify-center'>
        <span>No module selected</span>
      </div>
    )
  }

  const handleVerbClicked = (verb: Verb) => {
    const tabId = [selectedModule.name, verb.verb?.name].join('.')
    const index = tabs.findIndex(tab => tab.id === tabId)
    const existingTab = index !== -1
<<<<<<< HEAD
    let newTab
    // Handle if tab is not in tab array
=======
    let newTab: Tab | undefined
>>>>>>> 9aa972fb
    if (!existingTab) {
      newTab = {
        id: [selectedModule.name, verb.verb?.name].join('.'),
        label: verb.verb?.name ?? 'Verb',
        type: TabType.Verb,
      }
      setTabs([...tabs, newTab])
    }
<<<<<<< HEAD
    setActiveTab({ id: tabId, type: TabType.Verb })
    setSearchParams({
      ...Object.fromEntries(searchParams),
      [TabSearchParams.id]: newTab?.id ?? tabs[index].id,
      [TabSearchParams.type]: TabType.Verb,
    })
=======
    setActiveTab(existingTab ? index : tabs.length)
    searchParams.set(TabSearchParams.active, newTab?.id ?? tabs[index].id)
    navigate({...location, search: searchParams.toString()})
>>>>>>> 9aa972fb
  }

  return (
    <div className='flex-1 overflow-auto text-sm font-medium text-gray-500 dark:text-gray-400'>
      <div className='flex justify-between'>
        <dt>Name</dt>
        <dd className={`${textColor}`}>{selectedModule.name}</dd>
      </div>
      <div className='flex pt-2 justify-between'>
        <dt>Deployment</dt>
        <dd className={`${textColor}`}>{selectedModule.deploymentName}</dd>
      </div>
      <div className='flex pt-2 justify-between'>
        <dt>Language</dt>
        <dd className={`${textColor}`}>{selectedModule.language}</dd>
      </div>

      <div className='flex pt-4 justify-between'>
        <dt>Verbs</dt>
        <dd className='text-white flex flex-col space-y-2'>
          {selectedModule.verbs.map((verb, index) => (
            <div
              key={index}
              onClick={() => {
                handleVerbClicked(verb)
              }}
              className='rounded bg-indigo-600 px-2 py-1 text-xs font-semibold text-white text-center
            shadow-sm hover:bg-indigo-500 focus-visible:outline focus-visible:outline-2 focus-visible:outline-offset-2 focus-visible:outline-indigo-600'
            >
              {verb.verb?.name}
            </div>
          ))}
        </dd>
      </div>

      <div className='flex pt-4 justify-between text-right'>
        <dt>Data</dt>
        <dd className='text-white'>
          <ul className='list-none ml-4'>
            {selectedModule.data.map((data, index) => (
              <li
                key={index}
                className={`${textColor}`}
              >
                <code>{data.data?.name}</code>
              </li>
            ))}
          </ul>
        </dd>
      </div>
    </div>
  )
}<|MERGE_RESOLUTION|>--- conflicted
+++ resolved
@@ -1,16 +1,23 @@
 import React from 'react'
-<<<<<<< HEAD
-import { SelectedModuleContext } from '../../providers/selected-module-provider'
-import { TabType, TabsContext, TabSearchParams } from '../../providers/tabs-provider'
-import { textColor } from '../../utils'
-import { useSearchParams } from 'react-router-dom'
-import { modulesContext } from '../../providers/modules-provider'
+import {SelectedModuleContext} from '../../providers/selected-module-provider'
+import {
+  TabSearchParams,
+  TabType,
+  TabsContext,
+  Tab,
+} from '../../providers/tabs-provider'
+import {textColor} from '../../utils'
+import {useSearchParams} from 'react-router-dom'
+import {modulesContext} from '../../providers/modules-provider'
+import {Verb} from '../../protos/xyz/block/ftl/v1/console/console_pb'
 
 export function ModuleDetails() {
   const modules = React.useContext(modulesContext)
-  const { selectedModule, setSelectedModule } = React.useContext(SelectedModuleContext)
-  const { tabs, setTabs, setActiveTab } = React.useContext(TabsContext)
-  const [ searchParams, setSearchParams ] = useSearchParams()
+  const {selectedModule, setSelectedModule} = React.useContext(
+    SelectedModuleContext
+  )
+  const {tabs, setTabs, setActiveTab} = React.useContext(TabsContext)
+  const [searchParams, setSearchParams] = useSearchParams()
   const moduleId = searchParams.get('module')
   // When mounting with a valid module in query params set selected module
   React.useEffect(() => {
@@ -19,26 +26,6 @@
       module && setSelectedModule(module)
     }
   })
-=======
-import {useLocation, useNavigate, useSearchParams} from 'react-router-dom'
-import {SelectedModuleContext} from '../../providers/selected-module-provider'
-import {Verb} from '../../protos/xyz/block/ftl/v1/console/console_pb'
-import {
-  TabSearchParams,
-  TabType,
-  TabsContext,
-  Tab,
-} from '../../providers/tabs-provider'
-import {textColor} from '../../utils/style.utils'
-
-export function ModuleDetails() {
-  const {selectedModule} = React.useContext(SelectedModuleContext)
-  const {tabs, setTabs, setActiveTab} = React.useContext(TabsContext)
-
-  const navigate = useNavigate()
-  const location = useLocation()
-  const [searchParams] = useSearchParams()
->>>>>>> 9aa972fb
 
   if (!selectedModule) {
     return (
@@ -52,12 +39,7 @@
     const tabId = [selectedModule.name, verb.verb?.name].join('.')
     const index = tabs.findIndex(tab => tab.id === tabId)
     const existingTab = index !== -1
-<<<<<<< HEAD
-    let newTab
-    // Handle if tab is not in tab array
-=======
     let newTab: Tab | undefined
->>>>>>> 9aa972fb
     if (!existingTab) {
       newTab = {
         id: [selectedModule.name, verb.verb?.name].join('.'),
@@ -66,18 +48,12 @@
       }
       setTabs([...tabs, newTab])
     }
-<<<<<<< HEAD
-    setActiveTab({ id: tabId, type: TabType.Verb })
+    setActiveTab({id: tabId, type: TabType.Verb})
     setSearchParams({
       ...Object.fromEntries(searchParams),
       [TabSearchParams.id]: newTab?.id ?? tabs[index].id,
       [TabSearchParams.type]: TabType.Verb,
     })
-=======
-    setActiveTab(existingTab ? index : tabs.length)
-    searchParams.set(TabSearchParams.active, newTab?.id ?? tabs[index].id)
-    navigate({...location, search: searchParams.toString()})
->>>>>>> 9aa972fb
   }
 
   return (
