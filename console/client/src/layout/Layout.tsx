import { Outlet } from 'react-router-dom'
import { Navigation } from './Navigation'
import { Notification } from './Notification'
import { SidePanel } from './SidePanel'
import { bgColor, textColor } from '../utils'

export const Layout = () => {
  return (
    <>
      <div
        className={`grid h-screen min-w-[1024px] min-h-[600px] ${bgColor} ${textColor}`}
<<<<<<< HEAD
        style={{ gridTemplateColumns: '13rem 1fr', gridTemplateRows: '100vh'}}
=======
        style={{ gridTemplateColumns: '13rem 1fr', gridTemplateRows: '100vh' }}
>>>>>>> b32d7605
      >
        <Navigation />
        <main className='overflow-hidden'>
          <Outlet />
        </main>
      </div>
<<<<<<< HEAD
      <SidePanel/>
      <Notification />
    </>
    
=======
      <SidePanel />
      <Notification />
    </>
>>>>>>> b32d7605
  )
}<|MERGE_RESOLUTION|>--- conflicted
+++ resolved
@@ -9,26 +9,15 @@
     <>
       <div
         className={`grid h-screen min-w-[1024px] min-h-[600px] ${bgColor} ${textColor}`}
-<<<<<<< HEAD
-        style={{ gridTemplateColumns: '13rem 1fr', gridTemplateRows: '100vh'}}
-=======
         style={{ gridTemplateColumns: '13rem 1fr', gridTemplateRows: '100vh' }}
->>>>>>> b32d7605
       >
         <Navigation />
         <main className='overflow-hidden'>
           <Outlet />
         </main>
       </div>
-<<<<<<< HEAD
-      <SidePanel/>
-      <Notification />
-    </>
-    
-=======
       <SidePanel />
       <Notification />
     </>
->>>>>>> b32d7605
   )
 }