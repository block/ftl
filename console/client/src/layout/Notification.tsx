import { Transition } from '@headlessui/react'
import { XMarkIcon } from '@heroicons/react/20/solid'
import {
  CheckCircleIcon,
  ExclamationCircleIcon,
  ExclamationTriangleIcon,
  InformationCircleIcon,
} from '@heroicons/react/24/outline'
import React, { Fragment } from 'react'
import { NotificationType, NotificationsContext } from '../providers/notifications-provider'
<<<<<<< HEAD
import { textColor  } from '../utils'
=======
import { textColor } from '../utils'
>>>>>>> b32d7605

export const Notification = () => {
  const { isOpen, notification, closeNotification } = React.useContext(NotificationsContext)

  const iconColor = () => {
    switch (notification?.type) {
      case NotificationType.Success:
        return 'text-green-400'
      case NotificationType.Error:
        return 'text-red-400'
      case NotificationType.Warning:
        return 'text-yellow-400'
      case NotificationType.Info:
        return 'text-blue-400'
      default:
        return 'text-gray-400'
    }
  }

  const icon = () => {
    switch (notification?.type) {
      case NotificationType.Success:
        return <CheckCircleIcon className={`h-6 w-6 ${iconColor()}`} aria-hidden='true' />
      case NotificationType.Error:
        return <ExclamationTriangleIcon className={`h-6 w-6 ${iconColor()}`} aria-hidden='true' />
      case NotificationType.Warning:
        return <ExclamationCircleIcon className={`h-6 w-6 ${iconColor()}`} aria-hidden='true' />
      case NotificationType.Info:
        return <InformationCircleIcon className={`h-6 w-6 ${iconColor()}`} aria-hidden='true' />
      default:
        return <></>
    }
  }

  return (
    <div
      aria-live='assertive'
      className={'pointer-events-none z-30 fixed inset-0 flex items-end px-4 py-6 sm:items-start sm:p-6'}
    >
      <div className='flex w-full flex-col items-center space-y-4 sm:items-end'>
        <Transition
          show={isOpen}
          as={Fragment}
          enter='transform ease-out duration-300 transition'
          enterFrom='translate-y-2 opacity-0 sm:translate-y-0 sm:translate-x-2'
          enterTo='translate-y-0 opacity-100 sm:translate-x-0'
          leave='transition ease-in duration-100'
          leaveFrom='opacity-100'
          leaveTo='opacity-0'
        >
<<<<<<< HEAD
          <div className={`${textColor} pointer-events-auto w-full max-w-sm overflow-hidden rounded-lg bg-white shadow-lg ring-1 ring-black ring-opacity-5`}>
=======
          <div
            className={`${textColor} pointer-events-auto w-full max-w-sm overflow-hidden rounded-lg bg-white shadow-lg ring-1 ring-black ring-opacity-5`}
          >
>>>>>>> b32d7605
            <div className='p-4'>
              <div className='flex items-start'>
                <div className='flex-shrink-0'>{icon()}</div>
                <div className='ml-3 w-0 flex-1 pt-0.5'>
                  <p className='text-sm font-medium text-gray-900'>{notification?.title}</p>
                  <p className='mt-1 text-sm text-gray-500'>{notification?.message}</p>
                </div>
                <div className='ml-4 flex flex-shrink-0'>
                  <button
                    type='button'
                    className='inline-flex rounded-md bg-white text-gray-400 hover:text-gray-500 focus:outline-none focus:ring-2 focus:ring-indigo-500 focus:ring-offset-2'
                    onClick={() => {
                      closeNotification()
                    }}
                  >
                    <span className='sr-only'>Close</span>
                    <XMarkIcon className='h-5 w-5' aria-hidden='true' />
                  </button>
                </div>
              </div>
            </div>
          </div>
        </Transition>
      </div>
    </div>
  )
}<|MERGE_RESOLUTION|>--- conflicted
+++ resolved
@@ -8,11 +8,7 @@
 } from '@heroicons/react/24/outline'
 import React, { Fragment } from 'react'
 import { NotificationType, NotificationsContext } from '../providers/notifications-provider'
-<<<<<<< HEAD
-import { textColor  } from '../utils'
-=======
 import { textColor } from '../utils'
->>>>>>> b32d7605
 
 export const Notification = () => {
   const { isOpen, notification, closeNotification } = React.useContext(NotificationsContext)
@@ -63,13 +59,9 @@
           leaveFrom='opacity-100'
           leaveTo='opacity-0'
         >
-<<<<<<< HEAD
-          <div className={`${textColor} pointer-events-auto w-full max-w-sm overflow-hidden rounded-lg bg-white shadow-lg ring-1 ring-black ring-opacity-5`}>
-=======
           <div
             className={`${textColor} pointer-events-auto w-full max-w-sm overflow-hidden rounded-lg bg-white shadow-lg ring-1 ring-black ring-opacity-5`}
           >
->>>>>>> b32d7605
             <div className='p-4'>
               <div className='flex items-start'>
                 <div className='flex-shrink-0'>{icon()}</div>
