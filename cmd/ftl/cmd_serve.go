package main

import (
	"context"
	"errors"
	"fmt"
	"net"
	"net/url"
	"os"
	osExec "os/exec" //nolint:depguard
	"path/filepath"
	"strconv"
	"syscall"
	"time"

	"connectrpc.com/connect"
	"github.com/alecthomas/kong"
	"github.com/alecthomas/types/optional"
	"golang.org/x/sync/errgroup"

	"github.com/TBD54566975/ftl/backend/controller"
	"github.com/TBD54566975/ftl/backend/controller/scaling/localscaling"
	"github.com/TBD54566975/ftl/backend/controller/sql/databasetesting"
	ftlv1 "github.com/TBD54566975/ftl/backend/protos/xyz/block/ftl/v1"
	"github.com/TBD54566975/ftl/backend/protos/xyz/block/ftl/v1/ftlv1connect"
	"github.com/TBD54566975/ftl/common/projectconfig"
	"github.com/TBD54566975/ftl/internal/bind"
	"github.com/TBD54566975/ftl/internal/container"
	"github.com/TBD54566975/ftl/internal/exec"
	"github.com/TBD54566975/ftl/internal/log"
	"github.com/TBD54566975/ftl/internal/model"
	"github.com/TBD54566975/ftl/internal/rpc"
)

type serveCmd struct {
	Bind           *url.URL      `help:"Starting endpoint to bind to and advertise to. Each controller, ingress and runner will increment the port by 1" default:"http://localhost:8891"`
	DBPort         int           `help:"Port to use for the database." default:"15432"`
	Recreate       bool          `help:"Recreate the database even if it already exists." default:"false"`
	Controllers    int           `short:"c" help:"Number of controllers to start." default:"1"`
	Background     bool          `help:"Run in the background." default:"false"`
	Stop           bool          `help:"Stop the running FTL instance. Can be used with --background to restart the server" default:"false"`
	StartupTimeout time.Duration `help:"Timeout for the server to start up." default:"1m"`
	controller.CommonConfig
}

const ftlContainerName = "ftl-db-1"
const ftlRunningErrorMsg = "FTL is already running. Use 'ftl serve --stop' to stop it"

func (s *serveCmd) Run(ctx context.Context, projConfig projectconfig.Config) error {
	return s.run(ctx, projConfig, optional.None[chan bool]())
}

func (s *serveCmd) run(ctx context.Context, projConfig projectconfig.Config, initialised optional.Option[chan bool]) error {
	logger := log.FromContext(ctx)
	client := rpc.ClientFromContext[ftlv1connect.ControllerServiceClient](ctx)

	if s.Background {
		if s.Stop {
			// allow usage of --background and --stop together to "restart" the background process
			_ = KillBackgroundServe(logger) //nolint:errcheck // ignore error here if the process is not running
		}

		if err := runInBackground(logger); err != nil {
			return err
		}

		err := waitForControllerOnline(ctx, s.StartupTimeout, client)
		if err != nil {
			return err
		}

		os.Exit(0)
	}

	if s.Stop {
		return KillBackgroundServe(logger)
	}

	if s.isRunning(ctx, client) {
		return errors.New(ftlRunningErrorMsg)
	}

	logger.Infof("Starting FTL with %d controller(s)", s.Controllers)

	// Bring up the DB and DAL.
	dsn, err := s.setupDB(ctx)
	if err != nil {
		return err
	}

	wg, ctx := errgroup.WithContext(ctx)

	bindAllocator, err := bind.NewBindAllocator(s.Bind)
	if err != nil {
		return err
	}

	controllerAddresses := make([]*url.URL, 0, s.Controllers)
	ingressAddresses := make([]*url.URL, 0, s.Controllers)
	for range s.Controllers {
		ingressAddresses = append(ingressAddresses, bindAllocator.Next())
		controllerAddresses = append(controllerAddresses, bindAllocator.Next())
	}

	runnerScaling, err := localscaling.NewLocalScaling(bindAllocator, controllerAddresses)
	if err != nil {
		return err
	}
	for i := range s.Controllers {
		config := controller.Config{
			CommonConfig: s.CommonConfig,
			Bind:         controllerAddresses[i],
			IngressBind:  ingressAddresses[i],
			Key:          model.NewLocalControllerKey(i),
			DSN:          dsn,
		}
		if err := kong.ApplyDefaults(&config); err != nil {
			return err
		}
		config.ModuleUpdateFrequency = time.Second * 1

		scope := fmt.Sprintf("controller%d", i)
		controllerCtx := log.ContextWithLogger(ctx, logger.Scope(scope))

		wg.Go(func() error {
<<<<<<< HEAD
			if err := controller.Start(controllerCtx, config, runnerScaling); err != nil {
=======
			if err := controller.Start(controllerCtx, config, runnerScaling, dal); err != nil {
				logger.Errorf(err, "controller%d failed: %v", i, err)
>>>>>>> 37423b43
				return fmt.Errorf("controller%d failed: %w", i, err)
			}
			return nil
		})
	}

	// Wait for controller to start, then run startup commands.
	start := time.Now()
	if err := waitForControllerOnline(ctx, s.StartupTimeout, client); err != nil {
		return fmt.Errorf("controller failed to start: %w", err)
	}
	logger.Infof("Controller started in %s", time.Since(start))

	if len(projConfig.Commands.Startup) > 0 {
		for _, cmd := range projConfig.Commands.Startup {
			logger.Debugf("Executing startup command: %s", cmd)
			if err := exec.Command(ctx, log.Info, ".", "bash", "-c", cmd).Run(); err != nil {
				return fmt.Errorf("startup command failed: %w", err)
			}
		}
	}

	if ch, ok := initialised.Get(); ok {
		ch <- true
	}

	if err := wg.Wait(); err != nil {
		return fmt.Errorf("serve failed: %w", err)
	}

	return nil
}

func runInBackground(logger *log.Logger) error {
	if running, err := isServeRunning(logger); err != nil {
		return fmt.Errorf("failed to check if FTL is running: %w", err)
	} else if running {
		logger.Warnf(ftlRunningErrorMsg)
		return nil
	}

	args := make([]string, 0, len(os.Args))
	for _, arg := range os.Args[1:] {
		if arg == "--background" || arg == "--stop" {
			continue
		}
		args = append(args, arg)
	}

	cmd := osExec.Command(os.Args[0], args...)
	cmd.Stdin, cmd.Stdout, cmd.Stderr = nil, nil, nil
	cmd.SysProcAttr = &syscall.SysProcAttr{Setsid: true}

	if err := cmd.Start(); err != nil {
		return fmt.Errorf("failed to start background process: %w", err)
	}

	pidFilePath, err := pidFilePath()
	if err != nil {
		return fmt.Errorf("failed to get pid file path: %w", err)
	}
	if err := os.MkdirAll(filepath.Dir(pidFilePath), 0750); err != nil {
		return fmt.Errorf("failed to create directory for pid file: %w", err)
	}

	if err := os.WriteFile(pidFilePath, []byte(strconv.Itoa(cmd.Process.Pid)), 0600); err != nil {
		return fmt.Errorf("failed to write pid file: %w", err)
	}

	logger.Infof("`ftl serve` running in background with pid: %d", cmd.Process.Pid)
	return nil
}

func KillBackgroundServe(logger *log.Logger) error {
	pidFilePath, err := pidFilePath()
	if err != nil {
		logger.Infof("No background process found")
		return err
	}

	pid, err := getPIDFromPath(pidFilePath)
	if err != nil || pid == 0 {
		logger.Debugf("FTL serve is not running in the background")
		return nil
	}

	if err := os.Remove(pidFilePath); err != nil {
		logger.Errorf(err, "Failed to remove pid file: %v", err)
	}

	if err := syscall.Kill(pid, syscall.SIGTERM); err != nil {
		if !errors.Is(err, syscall.ESRCH) {
			return err
		}
	}

	logger.Infof("`ftl serve` stopped (pid: %d)", pid)
	return nil
}

func pidFilePath() (string, error) {
	homeDir, err := os.UserHomeDir()
	if err != nil {
		return "", err
	}
	return filepath.Join(homeDir, ".ftl", "ftl-serve.pid"), nil
}

func getPIDFromPath(path string) (int, error) {
	pidBytes, err := os.ReadFile(path)
	if os.IsNotExist(err) {
		return 0, nil
	} else if err != nil {
		return 0, err
	}
	pid, err := strconv.Atoi(string(pidBytes))
	if err != nil {
		return 0, err
	}
	return pid, nil
}

func isServeRunning(logger *log.Logger) (bool, error) {
	pidFilePath, err := pidFilePath()
	if err != nil {
		return false, err
	}

	pid, err := getPIDFromPath(pidFilePath)
	if err != nil || pid == 0 {
		return false, err
	}

	err = syscall.Kill(pid, 0)
	if err != nil {
		if errors.Is(err, syscall.ESRCH) {
			logger.Infof("Process with PID %d does not exist.", pid)
			return false, nil
		}
		if errors.Is(err, syscall.EPERM) {
			logger.Infof("Process with PID %d exists but no permission to signal it.", pid)
			return true, nil
		}
		return false, err
	}

	return true, nil
}

func (s *serveCmd) setupDB(ctx context.Context) (string, error) {
	logger := log.FromContext(ctx)

	recreate := s.Recreate
	port := s.DBPort

	exists, err := container.DoesExist(ctx, ftlContainerName)
	if err != nil {
		return "", err
	}

	if !exists {
		logger.Debugf("Creating docker container '%s' for postgres db", ftlContainerName)

		// check if port s.DBPort is already in use
		if l, err := net.Listen("tcp", fmt.Sprintf(":%d", s.DBPort)); err != nil {
			return "", fmt.Errorf("port %d is already in use", s.DBPort)
		} else if err = l.Close(); err != nil {
			return "", fmt.Errorf("failed to close listener: %w", err)
		}

		err = container.RunDB(ctx, ftlContainerName, s.DBPort)
		if err != nil {
			return "", err
		}

		recreate = true
	} else {
		// Start the existing container
		err = container.Start(ctx, ftlContainerName)
		if err != nil {
			return "", err
		}

		// Grab the port from the existing container
		port, err = container.GetContainerPort(ctx, ftlContainerName, 5432)
		if err != nil {
			return "", err
		}

		logger.Debugf("Reusing existing docker container %s on port %d for postgres db", ftlContainerName, port)
	}

	err = container.PollContainerHealth(ctx, ftlContainerName, 10*time.Second)
	if err != nil {
		return "", fmt.Errorf("db container failed to be healthy: %w", err)
	}

	dsn := fmt.Sprintf("postgres://postgres:secret@localhost:%d/ftl?sslmode=disable", port)
	logger.Debugf("Postgres DSN: %s", dsn)

	_, err = databasetesting.CreateForDevel(ctx, dsn, recreate)
	if err != nil {
		return "", err
	}

	return dsn, nil
}

// waitForControllerOnline polls the controller service until it is online.
func waitForControllerOnline(ctx context.Context, startupTimeout time.Duration, client ftlv1connect.ControllerServiceClient) error {
	logger := log.FromContext(ctx)
	logger.Debugf("Waiting %s for controller to be online", startupTimeout)

	ctx, cancel := context.WithTimeout(ctx, startupTimeout)
	defer cancel()

	ticker := time.NewTicker(time.Second)
	defer ticker.Stop()

	for {
		select {
		case <-ticker.C:
			_, err := client.Status(ctx, connect.NewRequest(&ftlv1.StatusRequest{}))
			if err != nil {
				logger.Tracef("Error getting status, retrying...: %v", err)
				continue // retry
			}

			return nil

		case <-ctx.Done():
			if errors.Is(ctx.Err(), context.DeadlineExceeded) {
				logger.Errorf(ctx.Err(), "Timeout reached while polling for controller status")
			}
			return ctx.Err()
		}
	}
}

func (s *serveCmd) isRunning(ctx context.Context, client ftlv1connect.ControllerServiceClient) bool {
	_, err := client.Ping(ctx, connect.NewRequest(&ftlv1.PingRequest{}))
	return err == nil
}<|MERGE_RESOLUTION|>--- conflicted
+++ resolved
@@ -123,12 +123,8 @@
 		controllerCtx := log.ContextWithLogger(ctx, logger.Scope(scope))
 
 		wg.Go(func() error {
-<<<<<<< HEAD
 			if err := controller.Start(controllerCtx, config, runnerScaling); err != nil {
-=======
-			if err := controller.Start(controllerCtx, config, runnerScaling, dal); err != nil {
 				logger.Errorf(err, "controller%d failed: %v", i, err)
->>>>>>> 37423b43
 				return fmt.Errorf("controller%d failed: %w", i, err)
 			}
 			return nil
