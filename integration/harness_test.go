--- conflicted
+++ resolved
@@ -45,11 +45,7 @@
 // ftlConfigPath: if FTL_CONFIG should be set for this test, then pass in the relative
 //
 //	path from integration/testdata/go/. e.g. "database/ftl-project.toml"
-<<<<<<< HEAD
 func run(t *testing.T, ftlConfigPath string, actions ...Action) {
-=======
-func run(t *testing.T, ftlConfigPath string, actions ...action) {
->>>>>>> 662a2899
 	tmpDir := t.TempDir()
 
 	cwd, err := os.Getwd()
@@ -93,11 +89,7 @@
 	}
 
 	infof("Waiting for controller to be ready")
-<<<<<<< HEAD
-	ic.AssertWithRetry(t, func(t testing.TB, ic TestContext) error {
-=======
-	ic.AssertWithRetry(t, func(t testing.TB, ic testContext) {
->>>>>>> 662a2899
+	ic.AssertWithRetry(t, func(t testing.TB, ic TestContext) {
 		_, err := ic.controller.Status(ic, connect.NewRequest(&ftlv1.StatusRequest{}))
 		assert.NoError(t, err)
 	})
@@ -142,11 +134,8 @@
 	}
 }
 
-<<<<<<< HEAD
-type Action func(t testing.TB, ic TestContext) error
-=======
 // Run an assertion, wrapping testing.TB in an implementation that panics on failure, propagating the error.
-func (i testContext) runAssertionOnce(t testing.TB, assertion action) (err error) {
+func (i testContext) runAssertionOnce(t testing.TB, assertion Action) (err error) {
 	defer func() {
 		switch r := recover().(type) {
 		case TestingError:
@@ -163,8 +152,7 @@
 	return nil
 }
 
-type action func(t testing.TB, ic testContext)
->>>>>>> 662a2899
+type Action func(t testing.TB, ic TestContext)
 
 type logWriter struct {
 	mu     sync.Mutex
